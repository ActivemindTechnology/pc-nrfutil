--- conflicted
+++ resolved
@@ -303,17 +303,10 @@
                 )
                 time.sleep(1)
 
-<<<<<<< HEAD
-                self.adapter.connect(
-                    address=self.target_device_addr_type, conn_params=self.conn_params
-                )
-                self.conn_handle = self.evt_sync.wait("connected")
-=======
                 self.adapter.connect(address=self.target_device_addr_type,
                                      conn_params=self.conn_params,
                                      tag=1)
                 self.conn_handle = self.evt_sync.wait('connected')
->>>>>>> 4ace3c53
                 retries -= 1
             else:
                 if self.evt_sync.wait("disconnected", timeout=1) is not None:
