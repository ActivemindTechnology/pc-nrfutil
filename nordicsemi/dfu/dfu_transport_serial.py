#
# Copyright (c) 2016 Nordic Semiconductor ASA
# All rights reserved.
#
# Redistribution and use in source and binary forms, with or without modification,
# are permitted provided that the following conditions are met:
#
#   1. Redistributions of source code must retain the above copyright notice, this
#   list of conditions and the following disclaimer.
#
#   2. Redistributions in binary form must reproduce the above copyright notice, this
#   list of conditions and the following disclaimer in the documentation and/or
#   other materials provided with the distribution.
#
#   3. Neither the name of Nordic Semiconductor ASA nor the names of other
#   contributors to this software may be used to endorse or promote products
#   derived from this software without specific prior written permission.
#
#   4. This software must only be used in or with a processor manufactured by Nordic
#   Semiconductor ASA, or in or with a processor manufactured by a third party that
#   is used in combination with a processor manufactured by Nordic Semiconductor.
#
#   5. Any software provided in binary or object form under this license must not be
#   reverse engineered, decompiled, modified and/or disassembled.
#
# THIS SOFTWARE IS PROVIDED BY THE COPYRIGHT HOLDERS AND CONTRIBUTORS "AS IS" AND
# ANY EXPRESS OR IMPLIED WARRANTIES, INCLUDING, BUT NOT LIMITED TO, THE IMPLIED
# WARRANTIES OF MERCHANTABILITY AND FITNESS FOR A PARTICULAR PURPOSE ARE
# DISCLAIMED. IN NO EVENT SHALL THE COPYRIGHT HOLDER OR CONTRIBUTORS BE LIABLE FOR
# ANY DIRECT, INDIRECT, INCIDENTAL, SPECIAL, EXEMPLARY, OR CONSEQUENTIAL DAMAGES
# (INCLUDING, BUT NOT LIMITED TO, PROCUREMENT OF SUBSTITUTE GOODS OR SERVICES;
# LOSS OF USE, DATA, OR PROFITS; OR BUSINESS INTERRUPTION) HOWEVER CAUSED AND ON
# ANY THEORY OF LIABILITY, WHETHER IN CONTRACT, STRICT LIABILITY, OR TORT
# (INCLUDING NEGLIGENCE OR OTHERWISE) ARISING IN ANY WAY OUT OF THE USE OF THIS
# SOFTWARE, EVEN IF ADVISED OF THE POSSIBILITY OF SUCH DAMAGE.
#

# Python imports
import time
from datetime import datetime, timedelta
import logging

# Python 3rd party imports
from serial import Serial
from serial.serialutil import SerialException

# Local imports
from nordicsemi.dfu.dfu_transport import (
    OP_CODE,
    DfuTransport,
    TRANSPORT_LOGGING_LEVEL,
    NordicSemiException,
    operation_rxd_unpack,
    OperationResponseTimeoutError,
)
from nordicsemi.lister.device_lister import DeviceLister
from nordicsemi.dfu.dfu_trigger import DFUTrigger

logger = logging.getLogger(__name__)


class Slip:
    """
    Serial Line Internet Protocol (SLIP) encode and decode
    """

    # fmt: off
    BYTE_END             = 0o300
    BYTE_ESC             = 0o333
    BYTE_ESC_END         = 0o334
    BYTE_ESC_ESC         = 0o335

    STATE_DECODING                 = 1
    STATE_ESC_RECEIVED             = 2
    STATE_CLEARING_INVALID_PACKET  = 3
    # fmt: on

    def __init__(self):
        self._state = self.STATE_DECODING
        self._decoded = bytearray()

    def reset_decoder(self):
        self._state = self.STATE_DECODING
        self._decoded = bytearray()

    @property
    def decoded(self):
        return self._decoded

    def encode(self, data):
        newData = bytearray()
        for elem in data:
            if elem == self.BYTE_END:
                newData.append(self.BYTE_ESC)
                newData.append(self.BYTE_ESC_END)
            elif elem == self.BYTE_ESC:
                newData.append(self.BYTE_ESC)
                newData.append(self.BYTE_ESC_ESC)
            else:
                newData.append(elem)
        newData.append(self.BYTE_END)
        return newData

    def decode_byte(self, c):
        finished = False
        if self._state == self.STATE_DECODING:
            if c == self.BYTE_END:
                finished = True
            elif c == self.BYTE_ESC:
                self._state = self.STATE_ESC_RECEIVED
            else:
                self._decoded.append(c)
        elif self._state == self.STATE_ESC_RECEIVED:
            if c == self.BYTE_ESC_END:
                self._decoded.append(self.BYTE_END)
                self._state = self.STATE_DECODING
            elif c == self.BYTE_ESC_ESC:
                self._decoded.append(self.BYTE_ESC)
                self._state = self.STATE_DECODING
            else:
                logger.warning("SLIP: Invalid package ignored")
                self._state = self.STATE_CLEARING_INVALID_PACKET
        elif self._state == self.STATE_CLEARING_INVALID_PACKET:
            if c == self.BYTE_END:
                self._state = self.STATE_DECODING
                self._decoded = bytearray()

        return finished


class DfuTransportSerial(DfuTransport):

    DEFAULT_BAUD_RATE = 115200
    DEFAULT_FLOW_CONTROL = True
    DEFAULT_TIMEOUT = 30.0  # Timeout time for board response
    DEFAULT_PRN = 0
    DEFAULT_DO_PING = True

    def __init__(
        self,
        com_port,
        baud_rate=DEFAULT_BAUD_RATE,
        flow_control=DEFAULT_FLOW_CONTROL,
        timeout=DEFAULT_TIMEOUT,
        prn=DEFAULT_PRN,
        do_ping=DEFAULT_DO_PING,
    ):

        super().__init__(name="SERIAL")
        self.com_port = com_port
        self.baud_rate = baud_rate
        self.flow_control = flow_control
        self.timeout = timeout
        self.prn = prn
        self.mtu = 0
        self.do_ping = do_ping
        self._slip = Slip()
        self._serial = None

    def open(self):
        super().open()
        try:
            self.__ensure_bootloader()
            self._serial = Serial(
                port=self.com_port,
                baudrate=self.baud_rate,
                rtscts=1 if self.flow_control else 0,
                timeout=self.timeout,
            )
        except Exception as e:
            raise NordicSemiException(
                "Serial port could not be opened on {0}"
                ". Reason: {1}".format(self.com_port, str(e))
            )

        if self.do_ping:
            ping_success = False
            start = datetime.now()
            while (
                datetime.now() - start < timedelta(seconds=self.timeout)
                and ping_success == False
            ):
                if self._ping() == True:
                    ping_success = True

            if ping_success == False:
                raise NordicSemiException("No ping response after opening COM port")

        self._operation_command(OP_CODE.PRN_SET, prn=self.prn)
        self.mtu = self._operation_command(OP_CODE.MTU_GET)

    def close(self):
        super().close()
        self._serial.close()

    def _operation_message_send(self, message):
        """ Required by super(). Encode SLIP message and send/write it """
        encoded = self._slip.encode(message)
        logger.log(TRANSPORT_LOGGING_LEVEL, "SLIP: --> " + str(message))
        try:
            self._serial.write(encoded)
        except SerialException as e:
            raise NordicSemiException(
                "Writing to serial port failed: " + str(e) + ". "
                "If MSD is enabled on the target device, try to disable it ref. "
                "https://wiki.segger.com/index.php?title=J-Link-OB_SAM3U"
            )

    def _operation_message_recv(self):
        """ Required by super(). Receive/read SLIP message and decode it """
        message = None
        self._slip.reset_decoder()
        # TODO add timeout if slip package dropped otherwise stuck in loop
        while True:
            rxdata = self._serial.read(1)
            if not rxdata:
                raise OperationResponseTimeoutError("Serial read timeout")

            have_packet = self._slip.decode_byte(rxdata[0])
            if have_packet:
                message = self._slip.decoded
                break

        logger.log(TRANSPORT_LOGGING_LEVEL, "SLIP: <-- " + str(message))
        return message

    def _operation_response(self, opcode):
        """ Required by super() """
        # TODO is this OK? (how it was from first commit but was not obvious)
        try:
            rxdata = self._operation_message_recv()
        except OperationResponseTimeoutError as e:
            if opcode == OP_CODE.OBJ_CREATE:
                logger.warning("Ignoring response timeout as OP_CODE.OBJ_CREATE")
                return None
            else:
                raise e  # re-raise
        return operation_rxd_unpack(opcode, rxdata)

    @property
    def _packet_size(self):
        """ Required by super() """
        # maximum data size is self.mtu/2,
        # due to the slip encoding which at maximum doubles the size
        # -1 for leading OP_CODE byte
        return (self.mtu - 1) // 2 - 1

    def _stream_packet(self, data):
        """ Required by super() """
        return self._operation_request(OP_CODE.OBJ_WRITE, data=data)

    def __ensure_bootloader(self):
        lister = DeviceLister()

        device = None
        start = datetime.now()
        while not device and datetime.now() - start < timedelta(seconds=self.timeout):
            time.sleep(0.5)
            device = lister.get_device(com=self.com_port)

        if device:
            device_serial_number = device.serial_number

            if not self.__is_device_in_bootloader_mode(device):
                retry_count = 10
                wait_time_ms = 500

                trigger = DFUTrigger()
                try:
                    trigger.enter_bootloader_mode(device)
                    logger.info("Serial: DFU bootloader was triggered")
                except NordicSemiException as err:
                    logger.error(err)

                for checks in range(retry_count):
                    logger.info(
                        "Serial: Waiting {} ms for device to enter bootloader {}/{} time".format(
                            500, checks + 1, retry_count
                        )
                    )

                    time.sleep(wait_time_ms / 1000.0)

                    device = lister.get_device(serial_number=device_serial_number)
                    if self.__is_device_in_bootloader_mode(device):
                        self.com_port = device.get_first_available_com_port()
                        break

                trigger.clean()
            if not self.__is_device_in_bootloader_mode(device):
                logger.info(
                    "Serial: Device is either not in bootloader mode, or using an unsupported bootloader."
                )

    def __is_device_in_bootloader_mode(self, device):
        if not device:
            return False

        #  Return true if nrf bootloader or Jlink interface detected.
        vendor_id = device.vendor_id.lower()
        product_id = device.product_id.lower()

<<<<<<< HEAD
    def __get_mtu(self):
        self.dfu_adapter.send_message([DfuTransportSerial.OP_CODE['GetSerialMTU']])
        response = self.__get_response(DfuTransportSerial.OP_CODE['GetSerialMTU'])

        self.mtu = struct.unpack('<H', bytearray(response))[0]

    def __ping(self):
        self.ping_id = (self.ping_id + 1) % 256

        self.dfu_adapter.send_message([DfuTransportSerial.OP_CODE['Ping'], self.ping_id])
        resp = self.dfu_adapter.get_message() # Receive raw response to check return code

        if not resp:
            logger.debug('Serial: No ping response')
            return False

        if resp[0] != DfuTransportSerial.OP_CODE['Response']:
            logger.debug('Serial: No Response: 0x{:02X}'.format(resp[0]))
            return False
=======
        # nRF52 SDFU USB
        if vendor_id == "1915" and product_id == "521f":
            return True
>>>>>>> 79cfed4a

        # JLink CDC UART Port
        if vendor_id == "1366" and product_id == "0105":
            return True

        # JLink CDC UART Port (MSD)
        if vendor_id == "1366" and product_id == "1015":
            return True
<<<<<<< HEAD
        else:
            if struct.unpack('B', bytearray(resp[3:]))[0] == self.ping_id:
                return True
            else:
                return False

    def __create_command(self, size):
        self.__create_object(0x01, size)

    def __create_data(self, size):
        self.__create_object(0x02, size)

    def __create_object(self, object_type, size):
        self.dfu_adapter.send_message([DfuTransportSerial.OP_CODE['CreateObject'], object_type]\
                                            + list(struct.pack('<L', size)))
        self.__get_response(DfuTransportSerial.OP_CODE['CreateObject'])

    def __calculate_checksum(self):
        self.dfu_adapter.send_message([DfuTransportSerial.OP_CODE['CalcChecSum']])
        response = self.__get_response(DfuTransportSerial.OP_CODE['CalcChecSum'])

        if response is None:
            raise NordicSemiException('Did not receive checksum response from DFU target. '
                                      'If MSD is enabled on the target device, try to disable it ref. '
                                      'https://wiki.segger.com/index.php?title=J-Link-OB_SAM3U')

        (offset, crc) = struct.unpack('<II', bytearray(response))
        return {'offset': offset, 'crc': crc}

    def __execute(self):
        self.dfu_adapter.send_message([DfuTransportSerial.OP_CODE['Execute']])
        self.__get_response(DfuTransportSerial.OP_CODE['Execute'])

    def __select_command(self):
        return self.__select_object(0x01)

    def __select_data(self):
        return self.__select_object(0x02)

    def __select_object(self, object_type):
        logger.debug("Serial: Selecting Object: type:{}".format(object_type))
        self.dfu_adapter.send_message([DfuTransportSerial.OP_CODE['ReadObject'], object_type])

        response = self.__get_response(DfuTransportSerial.OP_CODE['ReadObject'])
        (max_size, offset, crc)= struct.unpack('<III', bytearray(response))

        logger.debug("Serial: Object selected: " +
            " max_size:{} offset:{} crc:{}".format(max_size, offset, crc))
        return {'max_size': max_size, 'offset': offset, 'crc': crc}

    def __get_checksum_response(self):
        resp = self.__get_response(DfuTransportSerial.OP_CODE['CalcChecSum'])

        (offset, crc) = struct.unpack('<II', bytearray(resp))
        return {'offset': offset, 'crc': crc}

    def __stream_data(self, data, crc=0, offset=0):
        logger.debug("Serial: Streaming Data: " +
            "len:{0} offset:{1} crc:0x{2:08X}".format(len(data), offset, crc))
        def validate_crc():
            if (crc != response['crc']):
                raise ValidationException('Failed CRC validation.\n'\
                                + 'Expected: {} Received: {}.'.format(crc, response['crc']))
            if (offset != response['offset']):
                raise ValidationException('Failed offset validation.\n'\
                                + 'Expected: {} Received: {}.'.format(offset, response['offset']))

        current_pnr     = 0

        for i in range(0, len(data), (self.mtu-1)//2 - 1):
            # append the write data opcode to the front
            # here the maximum data size is self.mtu/2,
            # due to the slip encoding which at maximum doubles the size
            to_transmit = data[i:i + (self.mtu-1)//2 - 1 ]
            to_transmit = struct.pack('B',DfuTransportSerial.OP_CODE['WriteObject']) + to_transmit

            self.dfu_adapter.send_message(list(to_transmit))
            crc     = binascii.crc32(to_transmit[1:], crc) & 0xFFFFFFFF
            offset += len(to_transmit) - 1
            current_pnr    += 1
            if self.prn == current_pnr:
                current_pnr = 0
                response    = self.__get_checksum_response()
                validate_crc()
        response = self.__calculate_checksum()
        validate_crc()
        return crc

    def __get_response(self, operation):
        def get_dict_key(dictionary, value):
            return next((key for key, val in list(dictionary.items()) if val == value), None)

        resp = self.dfu_adapter.get_message()

        if not resp:
            return None

        if resp[0] != DfuTransportSerial.OP_CODE['Response']:
            raise NordicSemiException('No Response: 0x{:02X}'.format(resp[0]))

        if resp[1] != operation:
            raise NordicSemiException('Unexpected Executed OP_CODE.\n' \
                             + 'Expected: 0x{:02X} Received: 0x{:02X}'.format(operation, resp[1]))

        if resp[2] == DfuTransport.RES_CODE['Success']:
            return resp[3:]

        elif resp[2] == DfuTransport.RES_CODE['ExtendedError']:
            try:
                data = DfuTransport.EXT_ERROR_CODE[resp[3]]
            except IndexError:
                data = "Unsupported extended error type {}".format(resp[3])
            raise NordicSemiException('Extended Error 0x{:02X}: {}'.format(resp[3], data))
        else:
            raise NordicSemiException('Response Code {}'.format(
                get_dict_key(DfuTransport.RES_CODE, resp[2])))
=======

        return False
>>>>>>> 79cfed4a
<|MERGE_RESOLUTION|>--- conflicted
+++ resolved
@@ -300,31 +300,9 @@
         vendor_id = device.vendor_id.lower()
         product_id = device.product_id.lower()
 
-<<<<<<< HEAD
-    def __get_mtu(self):
-        self.dfu_adapter.send_message([DfuTransportSerial.OP_CODE['GetSerialMTU']])
-        response = self.__get_response(DfuTransportSerial.OP_CODE['GetSerialMTU'])
-
-        self.mtu = struct.unpack('<H', bytearray(response))[0]
-
-    def __ping(self):
-        self.ping_id = (self.ping_id + 1) % 256
-
-        self.dfu_adapter.send_message([DfuTransportSerial.OP_CODE['Ping'], self.ping_id])
-        resp = self.dfu_adapter.get_message() # Receive raw response to check return code
-
-        if not resp:
-            logger.debug('Serial: No ping response')
-            return False
-
-        if resp[0] != DfuTransportSerial.OP_CODE['Response']:
-            logger.debug('Serial: No Response: 0x{:02X}'.format(resp[0]))
-            return False
-=======
         # nRF52 SDFU USB
         if vendor_id == "1915" and product_id == "521f":
             return True
->>>>>>> 79cfed4a
 
         # JLink CDC UART Port
         if vendor_id == "1366" and product_id == "0105":
@@ -333,124 +311,5 @@
         # JLink CDC UART Port (MSD)
         if vendor_id == "1366" and product_id == "1015":
             return True
-<<<<<<< HEAD
-        else:
-            if struct.unpack('B', bytearray(resp[3:]))[0] == self.ping_id:
-                return True
-            else:
-                return False
-
-    def __create_command(self, size):
-        self.__create_object(0x01, size)
-
-    def __create_data(self, size):
-        self.__create_object(0x02, size)
-
-    def __create_object(self, object_type, size):
-        self.dfu_adapter.send_message([DfuTransportSerial.OP_CODE['CreateObject'], object_type]\
-                                            + list(struct.pack('<L', size)))
-        self.__get_response(DfuTransportSerial.OP_CODE['CreateObject'])
-
-    def __calculate_checksum(self):
-        self.dfu_adapter.send_message([DfuTransportSerial.OP_CODE['CalcChecSum']])
-        response = self.__get_response(DfuTransportSerial.OP_CODE['CalcChecSum'])
-
-        if response is None:
-            raise NordicSemiException('Did not receive checksum response from DFU target. '
-                                      'If MSD is enabled on the target device, try to disable it ref. '
-                                      'https://wiki.segger.com/index.php?title=J-Link-OB_SAM3U')
-
-        (offset, crc) = struct.unpack('<II', bytearray(response))
-        return {'offset': offset, 'crc': crc}
-
-    def __execute(self):
-        self.dfu_adapter.send_message([DfuTransportSerial.OP_CODE['Execute']])
-        self.__get_response(DfuTransportSerial.OP_CODE['Execute'])
-
-    def __select_command(self):
-        return self.__select_object(0x01)
-
-    def __select_data(self):
-        return self.__select_object(0x02)
-
-    def __select_object(self, object_type):
-        logger.debug("Serial: Selecting Object: type:{}".format(object_type))
-        self.dfu_adapter.send_message([DfuTransportSerial.OP_CODE['ReadObject'], object_type])
-
-        response = self.__get_response(DfuTransportSerial.OP_CODE['ReadObject'])
-        (max_size, offset, crc)= struct.unpack('<III', bytearray(response))
-
-        logger.debug("Serial: Object selected: " +
-            " max_size:{} offset:{} crc:{}".format(max_size, offset, crc))
-        return {'max_size': max_size, 'offset': offset, 'crc': crc}
-
-    def __get_checksum_response(self):
-        resp = self.__get_response(DfuTransportSerial.OP_CODE['CalcChecSum'])
-
-        (offset, crc) = struct.unpack('<II', bytearray(resp))
-        return {'offset': offset, 'crc': crc}
-
-    def __stream_data(self, data, crc=0, offset=0):
-        logger.debug("Serial: Streaming Data: " +
-            "len:{0} offset:{1} crc:0x{2:08X}".format(len(data), offset, crc))
-        def validate_crc():
-            if (crc != response['crc']):
-                raise ValidationException('Failed CRC validation.\n'\
-                                + 'Expected: {} Received: {}.'.format(crc, response['crc']))
-            if (offset != response['offset']):
-                raise ValidationException('Failed offset validation.\n'\
-                                + 'Expected: {} Received: {}.'.format(offset, response['offset']))
-
-        current_pnr     = 0
-
-        for i in range(0, len(data), (self.mtu-1)//2 - 1):
-            # append the write data opcode to the front
-            # here the maximum data size is self.mtu/2,
-            # due to the slip encoding which at maximum doubles the size
-            to_transmit = data[i:i + (self.mtu-1)//2 - 1 ]
-            to_transmit = struct.pack('B',DfuTransportSerial.OP_CODE['WriteObject']) + to_transmit
-
-            self.dfu_adapter.send_message(list(to_transmit))
-            crc     = binascii.crc32(to_transmit[1:], crc) & 0xFFFFFFFF
-            offset += len(to_transmit) - 1
-            current_pnr    += 1
-            if self.prn == current_pnr:
-                current_pnr = 0
-                response    = self.__get_checksum_response()
-                validate_crc()
-        response = self.__calculate_checksum()
-        validate_crc()
-        return crc
-
-    def __get_response(self, operation):
-        def get_dict_key(dictionary, value):
-            return next((key for key, val in list(dictionary.items()) if val == value), None)
-
-        resp = self.dfu_adapter.get_message()
-
-        if not resp:
-            return None
-
-        if resp[0] != DfuTransportSerial.OP_CODE['Response']:
-            raise NordicSemiException('No Response: 0x{:02X}'.format(resp[0]))
-
-        if resp[1] != operation:
-            raise NordicSemiException('Unexpected Executed OP_CODE.\n' \
-                             + 'Expected: 0x{:02X} Received: 0x{:02X}'.format(operation, resp[1]))
-
-        if resp[2] == DfuTransport.RES_CODE['Success']:
-            return resp[3:]
-
-        elif resp[2] == DfuTransport.RES_CODE['ExtendedError']:
-            try:
-                data = DfuTransport.EXT_ERROR_CODE[resp[3]]
-            except IndexError:
-                data = "Unsupported extended error type {}".format(resp[3])
-            raise NordicSemiException('Extended Error 0x{:02X}: {}'.format(resp[3], data))
-        else:
-            raise NordicSemiException('Response Code {}'.format(
-                get_dict_key(DfuTransport.RES_CODE, resp[2])))
-=======
-
-        return False
->>>>>>> 79cfed4a
+
+        return False