--- conflicted
+++ resolved
@@ -124,14 +124,12 @@
                  bootloader_fw=None,
                  softdevice_fw=None,
                  key_file=None,
-<<<<<<< HEAD
-                 is_external=False):
-=======
+                 is_external=False,
                  zigbee_format=False,
                  manufacturer_id=0,
                  image_type=0,
                  comment=''):
->>>>>>> 535851ea
+
         """
         Constructor that requires values used for generating a Nordic DFU package.
 
